// Copyright 2013 The Flutter Authors. All rights reserved.
// Use of this source code is governed by a BSD-style license that can be
// found in the LICENSE file.

package io.flutter.plugins.videoplayer;

import static androidx.media3.common.Player.REPEAT_MODE_ALL;
import static androidx.media3.common.Player.REPEAT_MODE_OFF;

import android.content.Context;
import androidx.annotation.NonNull;
import androidx.annotation.Nullable;
import androidx.annotation.RestrictTo;
import androidx.annotation.VisibleForTesting;
import androidx.media3.common.AudioAttributes;
import androidx.media3.common.C;
import androidx.media3.common.MediaItem;
import androidx.media3.common.PlaybackParameters;
import androidx.media3.exoplayer.DefaultRenderersFactory;
import androidx.media3.exoplayer.ExoPlayer;
import io.flutter.view.TextureRegistry;

final class VideoPlayer implements TextureRegistry.SurfaceProducer.Callback {
  @NonNull private final ExoPlayerProvider exoPlayerProvider;
  @NonNull private final MediaItem mediaItem;
  @NonNull private final TextureRegistry.SurfaceProducer surfaceProducer;
  @NonNull private final VideoPlayerCallbacks videoPlayerEvents;
  @NonNull private final VideoPlayerOptions options;
  @NonNull private ExoPlayer exoPlayer;
  @Nullable private ExoPlayerState savedStateDuring;

  /**
   * Creates a video player.
   *
   * @param context application context.
   * @param events event callbacks.
   * @param surfaceProducer produces a texture to render to.
   * @param asset asset to play.
   * @param options options for playback.
   * @return a video player instance.
   */
  @NonNull
  static VideoPlayer create(
      @NonNull Context context,
      @NonNull VideoPlayerCallbacks events,
      @NonNull TextureRegistry.SurfaceProducer surfaceProducer,
      @NonNull VideoAsset asset,
      @NonNull VideoPlayerOptions options) {
    return new VideoPlayer(
        () -> {
          ExoPlayer.Builder builder =
              new ExoPlayer.Builder(context)
                  .setMediaSourceFactory(asset.getMediaSourceFactory(context));
          return builder.build();
        },
        events,
        surfaceProducer,
        asset.getMediaItem(),
        options);
  }

  /** A closure-compatible signature since {@link java.util.function.Supplier} is API level 24. */
  interface ExoPlayerProvider {
    /**
     * Returns a new {@link ExoPlayer}.
     *
     * @return new instance.
     */
    ExoPlayer get();
  }

  @VisibleForTesting
  VideoPlayer(
      @NonNull ExoPlayerProvider exoPlayerProvider,
      @NonNull VideoPlayerCallbacks events,
      @NonNull TextureRegistry.SurfaceProducer surfaceProducer,
      @NonNull MediaItem mediaItem,
      @NonNull VideoPlayerOptions options) {
    this.exoPlayerProvider = exoPlayerProvider;
    this.videoPlayerEvents = events;
    this.surfaceProducer = surfaceProducer;
    this.mediaItem = mediaItem;
    this.options = options;
    this.exoPlayer = createVideoPlayer();
    surfaceProducer.setCallback(this);
  }

<<<<<<< HEAD
    // Create a DefaultRenderersFactory and enable decoder fallback
    // https://github.com/google/ExoPlayer/issues/8987#issuecomment-1311420021
    DefaultRenderersFactory renderersFactory = new DefaultRenderersFactory(context)
        .setEnableDecoderFallback(true);
    
    // Set the renderers factory on the builder
    builder.setRenderersFactory(renderersFactory);

    ExoPlayer exoPlayer = builder.build();
    exoPlayer.setMediaItem(mediaItem);
    exoPlayer.prepare();
=======
  @RestrictTo(RestrictTo.Scope.LIBRARY)
  // TODO(matanlurey): https://github.com/flutter/flutter/issues/155131.
  @SuppressWarnings({"deprecation", "removal"})
  public void onSurfaceCreated() {
    if (savedStateDuring != null) {
      exoPlayer = createVideoPlayer();
      savedStateDuring.restore(exoPlayer);
      savedStateDuring = null;
    }
  }
>>>>>>> 4feddffc

  @RestrictTo(RestrictTo.Scope.LIBRARY)
  public void onSurfaceDestroyed() {
    // Intentionally do not call pause/stop here, because the surface has already been released
    // at this point (see https://github.com/flutter/flutter/issues/156451).
    savedStateDuring = ExoPlayerState.save(exoPlayer);
    exoPlayer.release();
  }

  private ExoPlayer createVideoPlayer() {
    ExoPlayer exoPlayer = exoPlayerProvider.get();
    exoPlayer.setMediaItem(mediaItem);
    exoPlayer.prepare();

    exoPlayer.setVideoSurface(surfaceProducer.getSurface());

    boolean wasInitialized = savedStateDuring != null;
    exoPlayer.addListener(new ExoPlayerEventListener(exoPlayer, videoPlayerEvents, wasInitialized));
    setAudioAttributes(exoPlayer, options.mixWithOthers);

    return exoPlayer;
  }

  void sendBufferingUpdate() {
    videoPlayerEvents.onBufferingUpdate(exoPlayer.getBufferedPosition());
  }

  private static void setAudioAttributes(ExoPlayer exoPlayer, boolean isMixMode) {
    exoPlayer.setAudioAttributes(
        new AudioAttributes.Builder().setContentType(C.AUDIO_CONTENT_TYPE_MOVIE).build(),
        !isMixMode);
  }

  void play() {
    exoPlayer.play();
  }

  void pause() {
    exoPlayer.pause();
  }

  void setLooping(boolean value) {
    exoPlayer.setRepeatMode(value ? REPEAT_MODE_ALL : REPEAT_MODE_OFF);
  }

  void setVolume(double value) {
    float bracketedValue = (float) Math.max(0.0, Math.min(1.0, value));
    exoPlayer.setVolume(bracketedValue);
  }

  void setPlaybackSpeed(double value) {
    // We do not need to consider pitch and skipSilence for now as we do not handle them and
    // therefore never diverge from the default values.
    final PlaybackParameters playbackParameters = new PlaybackParameters(((float) value));

    exoPlayer.setPlaybackParameters(playbackParameters);
  }

  void seekTo(int location) {
    exoPlayer.seekTo(location);
  }

  long getPosition() {
    return exoPlayer.getCurrentPosition();
  }

  void dispose() {
    exoPlayer.release();
    surfaceProducer.release();

    // TODO(matanlurey): Remove when embedder no longer calls-back once released.
    // https://github.com/flutter/flutter/issues/156434.
    surfaceProducer.setCallback(null);
  }
}<|MERGE_RESOLUTION|>--- conflicted
+++ resolved
@@ -82,10 +82,6 @@
     this.mediaItem = mediaItem;
     this.options = options;
     this.exoPlayer = createVideoPlayer();
-    surfaceProducer.setCallback(this);
-  }
-
-<<<<<<< HEAD
     // Create a DefaultRenderersFactory and enable decoder fallback
     // https://github.com/google/ExoPlayer/issues/8987#issuecomment-1311420021
     DefaultRenderersFactory renderersFactory = new DefaultRenderersFactory(context)
@@ -94,10 +90,9 @@
     // Set the renderers factory on the builder
     builder.setRenderersFactory(renderersFactory);
 
-    ExoPlayer exoPlayer = builder.build();
-    exoPlayer.setMediaItem(mediaItem);
-    exoPlayer.prepare();
-=======
+    surfaceProducer.setCallback(this);
+  }
+
   @RestrictTo(RestrictTo.Scope.LIBRARY)
   // TODO(matanlurey): https://github.com/flutter/flutter/issues/155131.
   @SuppressWarnings({"deprecation", "removal"})
@@ -108,7 +103,6 @@
       savedStateDuring = null;
     }
   }
->>>>>>> 4feddffc
 
   @RestrictTo(RestrictTo.Scope.LIBRARY)
   public void onSurfaceDestroyed() {
