// Copyright 2013 The Flutter Authors. All rights reserved.
// Use of this source code is governed by a BSD-style license that can be
// found in the LICENSE file.

package io.flutter.plugins.videoplayer;

import static androidx.media3.common.Player.REPEAT_MODE_ALL;
import static androidx.media3.common.Player.REPEAT_MODE_OFF;

import androidx.annotation.NonNull;
import androidx.media3.common.AudioAttributes;
import androidx.media3.common.C;
import androidx.media3.common.MediaItem;
import androidx.media3.common.PlaybackParameters;
import androidx.media3.exoplayer.DefaultRenderersFactory;
import androidx.media3.exoplayer.ExoPlayer;

/**
 * A class responsible for managing video playback using {@link ExoPlayer}.
 *
 * <p>It provides methods to control playback, adjust volume, and handle seeking.
 */
public abstract class VideoPlayer {
  @NonNull private final ExoPlayerProvider exoPlayerProvider;
  @NonNull private final MediaItem mediaItem;
  @NonNull private final VideoPlayerOptions options;
<<<<<<< HEAD
  @NonNull private ExoPlayer exoPlayer;
  @Nullable private ExoPlayerState savedStateDuring;

  /**
   * Creates a video player.
   *
   * @param context application context.
   * @param events event callbacks.
   * @param surfaceProducer produces a texture to render to.
   * @param asset asset to play.
   * @param options options for playback.
   * @return a video player instance.
   */
  @NonNull
  static VideoPlayer create(
      @NonNull Context context,
      @NonNull VideoPlayerCallbacks events,
      @NonNull TextureRegistry.SurfaceProducer surfaceProducer,
      @NonNull VideoAsset asset,
      @NonNull VideoPlayerOptions options) {
    return new VideoPlayer(
        () -> {
          ExoPlayer.Builder builder =
              new ExoPlayer.Builder(context)
                  .setMediaSourceFactory(asset.getMediaSourceFactory(context));

          // Create a DefaultRenderersFactory and enable decoder fallback
          // https://github.com/google/ExoPlayer/issues/8987#issuecomment-1311420021
          DefaultRenderersFactory renderersFactory = new DefaultRenderersFactory(context)
              .setEnableDecoderFallback(true);

          // Set the renderers factory on the builder
          builder.setRenderersFactory(renderersFactory);

          return builder.build();
        },
        events,
        surfaceProducer,
        asset.getMediaItem(),
        options);
  }
=======
  @NonNull protected final VideoPlayerCallbacks videoPlayerEvents;
  @NonNull protected ExoPlayer exoPlayer;
>>>>>>> 267ac7b6

  /** A closure-compatible signature since {@link java.util.function.Supplier} is API level 24. */
  public interface ExoPlayerProvider {
    /**
     * Returns a new {@link ExoPlayer}.
     *
     * @return new instance.
     */
    @NonNull
    ExoPlayer get();
  }

  public VideoPlayer(
      @NonNull VideoPlayerCallbacks events,
      @NonNull MediaItem mediaItem,
      @NonNull VideoPlayerOptions options,
      @NonNull ExoPlayerProvider exoPlayerProvider) {
    this.videoPlayerEvents = events;
    this.mediaItem = mediaItem;
    this.options = options;
    this.exoPlayerProvider = exoPlayerProvider;
    this.exoPlayer = createVideoPlayer();
  }

  @NonNull
  protected ExoPlayer createVideoPlayer() {
    ExoPlayer exoPlayer = exoPlayerProvider.get();
    exoPlayer.setMediaItem(mediaItem);
    exoPlayer.prepare();

    exoPlayer.addListener(createExoPlayerEventListener(exoPlayer));
    setAudioAttributes(exoPlayer, options.mixWithOthers);

    return exoPlayer;
  }

  @NonNull
  protected abstract ExoPlayerEventListener createExoPlayerEventListener(
      @NonNull ExoPlayer exoPlayer);

  void sendBufferingUpdate() {
    videoPlayerEvents.onBufferingUpdate(exoPlayer.getBufferedPosition());
  }

  private static void setAudioAttributes(ExoPlayer exoPlayer, boolean isMixMode) {
    exoPlayer.setAudioAttributes(
        new AudioAttributes.Builder().setContentType(C.AUDIO_CONTENT_TYPE_MOVIE).build(),
        !isMixMode);
  }

  void play() {
    exoPlayer.play();
  }

  void pause() {
    exoPlayer.pause();
  }

  void setLooping(boolean value) {
    exoPlayer.setRepeatMode(value ? REPEAT_MODE_ALL : REPEAT_MODE_OFF);
  }

  void setVolume(double value) {
    float bracketedValue = (float) Math.max(0.0, Math.min(1.0, value));
    exoPlayer.setVolume(bracketedValue);
  }

  void setPlaybackSpeed(double value) {
    // We do not need to consider pitch and skipSilence for now as we do not handle them and
    // therefore never diverge from the default values.
    final PlaybackParameters playbackParameters = new PlaybackParameters(((float) value));

    exoPlayer.setPlaybackParameters(playbackParameters);
  }

  void seekTo(int location) {
    exoPlayer.seekTo(location);
  }

  long getPosition() {
    return exoPlayer.getCurrentPosition();
  }

  @NonNull
  public ExoPlayer getExoPlayer() {
    return exoPlayer;
  }

  public void dispose() {
    exoPlayer.release();
  }
}<|MERGE_RESOLUTION|>--- conflicted
+++ resolved
@@ -24,8 +24,8 @@
   @NonNull private final ExoPlayerProvider exoPlayerProvider;
   @NonNull private final MediaItem mediaItem;
   @NonNull private final VideoPlayerOptions options;
-<<<<<<< HEAD
-  @NonNull private ExoPlayer exoPlayer;
+  @NonNull protected final VideoPlayerCallbacks videoPlayerEvents;
+  @NonNull protected ExoPlayer exoPlayer;
   @Nullable private ExoPlayerState savedStateDuring;
 
   /**
@@ -66,10 +66,6 @@
         asset.getMediaItem(),
         options);
   }
-=======
-  @NonNull protected final VideoPlayerCallbacks videoPlayerEvents;
-  @NonNull protected ExoPlayer exoPlayer;
->>>>>>> 267ac7b6
 
   /** A closure-compatible signature since {@link java.util.function.Supplier} is API level 24. */
   public interface ExoPlayerProvider {
